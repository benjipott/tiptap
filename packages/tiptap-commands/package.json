--- conflicted
+++ resolved
@@ -24,11 +24,7 @@
     "prosemirror-inputrules": "^1.0.1",
     "prosemirror-schema-list": "^1.0.3",
     "prosemirror-state": "^1.2.2",
-<<<<<<< HEAD
     "prosemirror-model": "^1.7.0",
-    "tiptap-utils": "^1.3.0"
-=======
     "tiptap-utils": "^1.4.1"
->>>>>>> 42740690
   }
 }