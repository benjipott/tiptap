{
  "private": true,
  "workspaces": [
    "docs",
    "packages/*"
  ],
  "browserslist": [
    "defaults",
    "not IE 11",
    "maintained node versions"
  ],
  "scripts": {
    "start": "yarn --cwd ./docs start",
    "lint": "eslint --quiet --no-error-on-unmatched-pattern ./",
    "lint:fix": "eslint --fix --quiet --no-error-on-unmatched-pattern ./",
    "test:open": "cypress open --project tests",
    "test": "cypress run --project tests",
    "build:docs": "yarn --cwd ./docs build",
    "build:ci": "yarn clean:packages && for dir in packages/*; do package=${dir#'packages/'}; rollup -c --ci --scope @tiptap/$package || exit 1; done",
    "build:packages": "yarn clean:packages && lerna changed | while read package; do rollup -c --scope $package || exit 1; done",
    "build:allpackages": "yarn clean:packages && for dir in packages/*; do package=${dir#'packages/'}; rollup -c --scope @tiptap/$package || exit 1; done",
    "release": "yarn build:packages && lerna publish",
    "clean:packages": "rm -rf ./packages/*/dist",
    "reset": "yarn clean:packages && rm -rf ./**/.cache && rm -rf ./**/node_modules && rm -rf ./yarn.lock && yarn install"
  },
  "devDependencies": {
    "@atomico/rollup-plugin-sizes": "^1.1.4",
    "@babel/core": "^7.14.6",
    "@babel/plugin-proposal-nullish-coalescing-operator": "^7.14.5",
    "@babel/plugin-proposal-optional-chaining": "^7.14.5",
    "@babel/preset-env": "^7.14.5",
    "@babel/preset-react": "^7.14.5",
    "@lerna/batch-packages": "^3.16.0",
    "@lerna/filter-packages": "^3.18.0",
    "@lerna/project": "^3.21.0",
    "@rollup/plugin-babel": "^5.3.0",
    "@rollup/plugin-commonjs": "^19.0.0",
    "@rollup/plugin-node-resolve": "^13.0.0",
<<<<<<< HEAD
    "@typescript-eslint/eslint-plugin": "^4.26.1",
    "@typescript-eslint/parser": "^4.26.1",
    "cypress": "^7.4.0",
=======
    "@typescript-eslint/eslint-plugin": "^4.27.0",
    "@typescript-eslint/parser": "^4.27.0",
    "cypress": "^7.5.0",
>>>>>>> c3cebfe7
    "eslint": "^7.28.0",
    "eslint-config-airbnb-base": "^14.2.0",
    "eslint-plugin-cypress": "^2.11.3",
    "eslint-plugin-html": "^6.1.0",
    "eslint-plugin-import": "^2.23.4",
    "eslint-plugin-vue": "^7.11.1",
    "lerna": "^3.22.1",
    "minimist": "^1.2.5",
<<<<<<< HEAD
    "rollup": "^2.51.0",
=======
    "rollup": "^2.52.1",
>>>>>>> c3cebfe7
    "rollup-plugin-auto-external": "^2.0.0",
    "rollup-plugin-sourcemaps": "^0.6.3",
    "rollup-plugin-typescript2": "^0.30.0",
    "rollup-plugin-vue": "5",
    "typescript": "^4.3.2",
    "vue": "^2.6.14"
  }
}<|MERGE_RESOLUTION|>--- conflicted
+++ resolved
@@ -36,15 +36,9 @@
     "@rollup/plugin-babel": "^5.3.0",
     "@rollup/plugin-commonjs": "^19.0.0",
     "@rollup/plugin-node-resolve": "^13.0.0",
-<<<<<<< HEAD
-    "@typescript-eslint/eslint-plugin": "^4.26.1",
-    "@typescript-eslint/parser": "^4.26.1",
-    "cypress": "^7.4.0",
-=======
     "@typescript-eslint/eslint-plugin": "^4.27.0",
     "@typescript-eslint/parser": "^4.27.0",
     "cypress": "^7.5.0",
->>>>>>> c3cebfe7
     "eslint": "^7.28.0",
     "eslint-config-airbnb-base": "^14.2.0",
     "eslint-plugin-cypress": "^2.11.3",
@@ -53,11 +47,7 @@
     "eslint-plugin-vue": "^7.11.1",
     "lerna": "^3.22.1",
     "minimist": "^1.2.5",
-<<<<<<< HEAD
-    "rollup": "^2.51.0",
-=======
     "rollup": "^2.52.1",
->>>>>>> c3cebfe7
     "rollup-plugin-auto-external": "^2.0.0",
     "rollup-plugin-sourcemaps": "^0.6.3",
     "rollup-plugin-typescript2": "^0.30.0",
