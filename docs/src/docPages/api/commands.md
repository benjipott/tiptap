--- conflicted
+++ resolved
@@ -77,41 +77,21 @@
 | .setContent()   | Replace the whole document with new content.     |
 
 ### Nodes & Marks
-<<<<<<< HEAD
-| Command                 | Description                                |
-| ----------------------- | ------------------------------------------ |
-| .clearNodes()           |                                            |
-| .removeMark()           |                                            |
-| .removeMark()           | Remove a mark in the current selection.    |
-| .removeMarks()          |                                            |
-| .removeMarks()          | Remove all marks in the current selection. |
-| .resetNodeAttributes()  |                                            |
-| .selectParentNode()     | Select the parent node.                    |
-| .setBlockType()         | Replace a given range with a node.         |
-| .updateNoteAttributes() |                                            |
-| .splitBlock()           | Forks a new node from an existing node.    |
-| .toggleBlockType()      | Toggle a node with another node.           |
-| .toggleMark()           |                                            |
-| .toggleMark()           | Toggle a mark on and off.                  |
-| .toggleWrap()           |                                            |
-| .updateMarkAttributes() | Update a mark with new attributes.         |
-=======
-| Command                | Description                                               |
-| ---------------------- | --------------------------------------------------------- |
-| .clearNodes()          | Normalize nodes to a simple paragraph.                    |
-| .removeMark()          | Remove a mark in the current selection.                   |
-| .removeMarks()         | Remove all marks in the current selection.                |
-| .removeMarks()         | Remove all marks in the current selection.                |
-| .resetNodeAttributes() | Resets all node attributes to the default value.          |
-| .selectParentNode()    | Select the parent node.                                   |
-| .setBlockType()        | Replace a given range with a node.                        |
-| .setNodeAttributes()   | Update attributes of a node.                              |
-| .splitBlock()          | Forks a new node from an existing node.                   |
-| .toggleBlockType()     | Toggle a node with another node.                          |
-| .toggleMark()          | Toggle a mark on and off.                                 |
-| .toggleWrap()          | Wraps nodes in another node, or removes an existing wrap. |
-| .updateMark()          | Update a mark with new attributes.                        |
->>>>>>> f946954e
+| Command                 | Description                                               |
+| ----------------------- | --------------------------------------------------------- |
+| .clearNodes()           | Normalize nodes to a simple paragraph.                    |
+| .removeMark()           | Remove a mark in the current selection.                   |
+| .removeMarks()          | Remove all marks in the current selection.                |
+| .removeMarks()          | Remove all marks in the current selection.                |
+| .resetNodeAttributes()  | Resets all node attributes to the default value.          |
+| .selectParentNode()     | Select the parent node.                                   |
+| .setBlockType()         | Replace a given range with a node.                        |
+| .splitBlock()           | Forks a new node from an existing node.                   |
+| .toggleBlockType()      | Toggle a node with another node.                          |
+| .toggleMark()           | Toggle a mark on and off.                                 |
+| .toggleWrap()           | Wraps nodes in another node, or removes an existing wrap. |
+| .updateMarkAttributes() | Update a mark with new attributes.                        |
+| .updateNodeAttributes() | Update attributes of a node.                              |
 
 ### Lists
 | Command          | Description                                            |
