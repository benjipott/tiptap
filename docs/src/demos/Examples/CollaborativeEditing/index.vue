--- conflicted
+++ resolved
@@ -121,16 +121,10 @@
 
   data() {
     return {
-<<<<<<< HEAD
       currentUser: {
         name: this.getRandomName(),
         color: this.getRandomColor(),
       },
-      provider: null,
-=======
-      name: this.getRandomName(),
-      color: this.getRandomColor(),
->>>>>>> 6c39aea4
       indexdb: null,
       editor: null,
       users: [],
@@ -140,16 +134,12 @@
 
   mounted() {
     const ydoc = new Y.Doc()
-<<<<<<< HEAD
-    this.provider = new WebrtcProvider('tiptap-collaboration-example', ydoc)
-    // this.provider = new WebsocketProvider('ws://127.0.0.1:1234', 'tiptap-collaboration-example', ydoc)
-    this.provider.on('status', event => {
+    const provider = new WebrtcProvider('tiptap-collaboration-example', ydoc)
+    // const provider = new WebsocketProvider('ws://127.0.0.1:1234', 'tiptap-collaboration-example', ydoc)
+    provider.on('status', event => {
       this.status = event.status
     })
 
-=======
-    const provider = new WebrtcProvider('tiptap-collaboration-example', ydoc)
->>>>>>> 6c39aea4
     this.indexdb = new IndexeddbPersistence('tiptap-collaboration-example', ydoc)
 
     this.editor = new Editor({
@@ -159,16 +149,8 @@
           provider,
         }),
         CollaborationCursor.configure({
-<<<<<<< HEAD
-          provider: this.provider,
+          provider,
           user: this.currentUser,
-=======
-          provider,
-          user: {
-            name: this.name,
-            color: this.color,
-          },
->>>>>>> 6c39aea4
           onUpdate: users => {
             this.users = users
           },
