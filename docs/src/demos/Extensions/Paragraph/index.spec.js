--- conflicted
+++ resolved
@@ -1,14 +1,8 @@
 context('/api/extensions/paragraph', () => {
   beforeEach(() => {
     cy.visit('/api/extensions/paragraph')
-
-<<<<<<< HEAD
-  beforeEach((done) => {
+    
     cy.get('.ProseMirror').then(([{ editor }]) => {
-=======
-    cy.get('.ProseMirror').window().then(window => {
-      const { editor } = window
->>>>>>> 464d3665
       editor.clearContent()
     })
   })
