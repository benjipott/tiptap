--- conflicted
+++ resolved
@@ -4,12 +4,8 @@
 import { AnnotationPlugin, AnnotationPluginKey } from './AnnotationPlugin'
 
 function randomId() {
-<<<<<<< HEAD
   // TODO: That seems … to simple.
-  return Math.floor(Math.random() * 0xffffffff)
-=======
   return Math.floor(Math.random() * 0xffffffff).toString()
->>>>>>> 92d5b073
 }
 
 export interface AddAnnotationAction {
